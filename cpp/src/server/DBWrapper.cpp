// Licensed to the Apache Software Foundation (ASF) under one
// or more contributor license agreements.  See the NOTICE file
// distributed with this work for additional information
// regarding copyright ownership.  The ASF licenses this file
// to you under the Apache License, Version 2.0 (the
// "License"); you may not use this file except in compliance
// with the License.  You may obtain a copy of the License at
//
//   http://www.apache.org/licenses/LICENSE-2.0
//
// Unless required by applicable law or agreed to in writing,
// software distributed under the License is distributed on an
// "AS IS" BASIS, WITHOUT WARRANTIES OR CONDITIONS OF ANY
// KIND, either express or implied.  See the License for the
// specific language governing permissions and limitations
// under the License.


#include "DBWrapper.h"
#include "Config.h"
#include "db/DBFactory.h"
#include "utils/CommonUtil.h"
#include "utils/Log.h"
#include "utils/StringHelpFunctions.h"

#include <omp.h>
#include <faiss/utils.h>

namespace zilliz {
namespace milvus {
namespace server {

DBWrapper::DBWrapper() {

}

Status DBWrapper::StartService() {
    Config& config = Config::GetInstance();
    Status s;
    //db config
    engine::DBOptions opt;
<<<<<<< HEAD

    s = config.GetDBConfigBackendUrl(opt.meta.backend_uri);
    if (!s.ok()) return s;

    std::string path;
    s = config.GetDBConfigPath(path);
    if (!s.ok()) return s;

    opt.meta.path = path + "/db";

    std::string db_slave_path;
    s = config.GetDBConfigSlavePath(db_slave_path);
    if (!s.ok()) return s;

    StringHelpFunctions::SplitStringByDelimeter(db_slave_path, ";", opt.meta.slave_paths);
=======
    ConfigNode& db_config = ServerConfig::GetInstance().GetConfig(CONFIG_DB);
    opt.meta_.backend_uri_ = db_config.GetValue(CONFIG_DB_URL);
    std::string db_path = db_config.GetValue(CONFIG_DB_PATH);
    opt.meta_.path_ = db_path + "/db";

    std::string db_slave_path = db_config.GetValue(CONFIG_DB_SLAVE_PATH);
    StringHelpFunctions::SplitStringByDelimeter(db_slave_path, ";", opt.meta_.slave_paths_);
>>>>>>> 41b3c727

    // cache config
    s = config.GetCacheConfigCacheInsertData(opt.insert_cache_immediately_);
    if (!s.ok()) return s;

    std::string mode;
    s = config.GetServerConfigMode(mode);
    if (!s.ok()) return s;

    if (mode == "single") {
        opt.mode_ = engine::DBOptions::MODE::SINGLE;
    }
    else if (mode == "cluster") {
        opt.mode_ = engine::DBOptions::MODE::CLUSTER;
    }
    else if (mode == "read_only") {
        opt.mode_ = engine::DBOptions::MODE::READ_ONLY;
    }
    else {
        std::cerr << "ERROR: mode specified in server_config is not one of ['single', 'cluster', 'read_only']" << std::endl;
        kill(0, SIGUSR1);
    }

    // engine config
    int32_t omp_thread;
    s = config.GetEngineConfigOmpThreadNum(omp_thread);
    if (!s.ok()) return s;
    if (omp_thread > 0) {
        omp_set_num_threads(omp_thread);
        SERVER_LOG_DEBUG << "Specify openmp thread number: " << omp_thread;
    } else {
        uint32_t sys_thread_cnt = 8;
        if(CommonUtil::GetSystemAvailableThreads(sys_thread_cnt)) {
            omp_thread = (int32_t)ceil(sys_thread_cnt*0.5);
            omp_set_num_threads(omp_thread);
        }
    }

    //init faiss global variable
    int32_t blas_threshold;
    s = config.GetEngineConfigBlasThreshold(blas_threshold);
    if (!s.ok()) return s;
    faiss::distance_compute_blas_threshold = blas_threshold;

    //set archive config
    engine::ArchiveConf::CriteriaT criterial;
    int32_t disk, days;
    s = config.GetDBConfigArchiveDiskThreshold(disk);
    if (!s.ok()) return s;
    if (disk > 0) {
        criterial[engine::ARCHIVE_CONF_DISK] = disk;
    }

    s = config.GetDBConfigArchiveDaysThreshold(days);
    if (!s.ok()) return s;
    if (days > 0) {
        criterial[engine::ARCHIVE_CONF_DAYS] = days;
    }
    opt.meta_.archive_conf_.SetCriterias(criterial);

    //create db root folder
    Status status = CommonUtil::CreateDirectory(opt.meta_.path_);
    if(!status.ok()) {
        std::cerr << "ERROR! Failed to create database root path: " << opt.meta_.path_ << std::endl;
        kill(0, SIGUSR1);
    }

    for(auto& path : opt.meta_.slave_paths_) {
        status = CommonUtil::CreateDirectory(path);
        if(!status.ok()) {
            std::cerr << "ERROR! Failed to create database slave path: " << path << std::endl;
            kill(0, SIGUSR1);
        }
    }

    //create db instance
    try {
        db_ = engine::DBFactory::Build(opt);
    } catch(std::exception& ex) {
        std::cerr << "ERROR! Failed to open database: " << ex.what() << std::endl;
        kill(0, SIGUSR1);
    }

    db_->Start();

    return Status::OK();
}

Status DBWrapper::StopService() {
    if(db_) {
        db_->Stop();
    }

    return Status::OK();
}

}
}
}<|MERGE_RESOLUTION|>--- conflicted
+++ resolved
@@ -39,31 +39,21 @@
     Status s;
     //db config
     engine::DBOptions opt;
-<<<<<<< HEAD
 
-    s = config.GetDBConfigBackendUrl(opt.meta.backend_uri);
+    s = config.GetDBConfigBackendUrl(opt.meta_.backend_uri_);
     if (!s.ok()) return s;
 
     std::string path;
     s = config.GetDBConfigPath(path);
     if (!s.ok()) return s;
 
-    opt.meta.path = path + "/db";
+    opt.meta_.path_ = path + "/db";
 
     std::string db_slave_path;
     s = config.GetDBConfigSlavePath(db_slave_path);
     if (!s.ok()) return s;
 
-    StringHelpFunctions::SplitStringByDelimeter(db_slave_path, ";", opt.meta.slave_paths);
-=======
-    ConfigNode& db_config = ServerConfig::GetInstance().GetConfig(CONFIG_DB);
-    opt.meta_.backend_uri_ = db_config.GetValue(CONFIG_DB_URL);
-    std::string db_path = db_config.GetValue(CONFIG_DB_PATH);
-    opt.meta_.path_ = db_path + "/db";
-
-    std::string db_slave_path = db_config.GetValue(CONFIG_DB_SLAVE_PATH);
     StringHelpFunctions::SplitStringByDelimeter(db_slave_path, ";", opt.meta_.slave_paths_);
->>>>>>> 41b3c727
 
     // cache config
     s = config.GetCacheConfigCacheInsertData(opt.insert_cache_immediately_);
