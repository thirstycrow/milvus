# Changelog

Please mark all change in change log and use the ticket from JIRA.

# Milvus 0.5.0 (TODO)

## Bug
- MS-568 - Fix gpuresource free error
- MS-572 - Milvus crash when get SIGINT
- MS-577 - Unittest Query randomly hung
- MS-587 - Count get wrong result after adding vectors and index built immediately
- MS-599 - search wrong result when table created with metric_type: IP
- MS-601 - Docker logs error caused by get CPUTemperature error
- MS-622 - Delete vectors should be failed if date range is invalid
- MS-620 - Get table row counts display wrong error code
<<<<<<< HEAD
- MS-640 - Cache object size calculate incorrect
=======
- MS-637 - out of memory when load too many tasks
>>>>>>> 21840934

## Improvement
- MS-552 - Add and change the easylogging library
- MS-553 - Refine cache code
- MS-555 - Remove old scheduler
- MS-556 - Add Job Definition in Scheduler
- MS-557 - Merge Log.h
- MS-558 - Refine status code
- MS-562 - Add JobMgr and TaskCreator in Scheduler
- MS-566 - Refactor cmake
- MS-574 - Milvus configuration refactor
- MS-578 - Make sure milvus5.0 don't crack 0.3.1 data
- MS-585 - Update namespace in scheduler
- MS-606 - Speed up result reduce
- MS-608 - Update TODO names
- MS-609 - Update task construct function
- MS-611 - Add resources validity check in ResourceMgr
- MS-619 - Add optimizer class in scheduler
- MS-614 - Preload table at startup
- MS-626 - Refactor DataObj to support cache any type data

## New Feature
- MS-627 - Integrate new index: IVFSQHybrid
- MS-631 - IVFSQ8H Index support
- MS-636 - Add optimizer in scheduler for FAISS_IVFSQ8H

## Task
- MS-554 - Change license to Apache 2.0
- MS-561 - Add contributing guidelines, code of conduct and README docs
- MS-567 - Add NOTICE.md
- MS-569 - Complete the NOTICE.md
- MS-575 - Add Clang-format & Clang-tidy & Cpplint
- MS-586 - Remove BUILD_FAISS_WITH_MKL option
- MS-590 - Refine cmake code to support cpplint
- MS-600 - Reconstruct unittest code
- MS-602 - Remove zilliz namespace
- MS-610 - Change error code base value from hex to decimal
- MS-635 - Add compile option to support customized faiss

# Milvus 0.4.0 (2019-09-12)

## Bug
- MS-119 - The problem of combining the log files
- MS-121 - The problem that user can't change the time zone
- MS-411 - Fix metric unittest linking error
- MS-412 - Fix gpu cache logical error
- MS-416 - ExecutionEngineImpl::GpuCache has not return value cause crash
- MS-417 - YAML sequence load disable cause scheduler startup failed
- MS-413 - Create index failed and server exited
- MS-427 - Describe index error after drop index
- MS-432 - Search vectors params nprobe need to check max number
- MS-431 - Search vectors params nprobe: 0/-1, expected result: raise exception
- MS-331 - Crate Table : when table exists, error code is META_FAILED(code=15) rather than ILLEGAL TABLE NAME(code=9))
- MS-430 - Search no result if index created with FLAT
- MS-443 - Create index hang again
- MS-436 - Delete vectors failed if index created with index_type: IVF_FLAT/IVF_SQ8
- MS-449 - Add vectors twice success, once with ids, the other no ids
- MS-450 - server hang after run stop_server.sh
- MS-458 - Keep building index for one file when no gpu resource
- MS-461 - Mysql meta unittest failed
- MS-462 - Run milvus server twices, should display error
- MS-463 - Search timeout
- MS-467 - mysql db test failed
- MS-470 - Drop index success, which table not created
- MS-471 - code coverage run failed
- MS-492 - Drop index failed if index have been created with index_type: FLAT
- MS-493 - Knowhere unittest crash
- MS-453 - GPU search error when nprobe set more than 1024
- MS-474 - Create index hang if use branch-0.3.1 server config
- MS-510 - unittest out of memory and crashed
- MS-507 - Dataset 10m-512, index type sq8，performance in-normal when set CPU_CACHE to 16 or 64
- MS-543 - SearchTask fail without exception
- MS-582 - grafana displays changes frequently

## Improvement
- MS-327 - Clean code for milvus
- MS-336 - Scheduler interface
- MS-344 - Add TaskTable Test
- MS-345 - Add Node Test
- MS-346 - Add some implementation of scheduler to solve compile error
- MS-348 - Add ResourceFactory Test
- MS-350 - Remove knowhere submodule
- MS-354 - Add task class and interface in scheduler
- MS-355 - Add copy interface in ExcutionEngine
- MS-357 - Add minimum schedule function
- MS-359 - Add cost test in new scheduler
- MS-361 - Add event in resource
- MS-364 - Modify tasktableitem in tasktable
- MS-365 - Use tasktableitemptr instead in event
- MS-366 - Implement TaskTable
- MS-368 - Implement cost.cpp
- MS-371 - Add TaskTableUpdatedEvent
- MS-373 - Add resource test
- MS-374 - Add action definition
- MS-375 - Add Dump implementation for Event
- MS-376 - Add loader and executor enable flag in Resource avoid diskresource execute task
- MS-377 - Improve process thread trigger in ResourceMgr, Scheduler and TaskTable
- MS-378 - Debug and Update normal_test in scheduler unittest
- MS-379 - Add Dump implementation in Resource
- MS-380 - Update resource loader and executor, work util all finished
- MS-383 - Modify condition variable usage in scheduler
- MS-384 - Add global instance of ResourceMgr and Scheduler
- MS-389 - Add clone interface in Task
- MS-390 - Update resource construct function
- MS-391 - Add PushTaskToNeighbourHasExecutor action
- MS-394 - Update scheduler unittest
- MS-400 - Add timestamp record in task state change function
- MS-402 - Add dump implementation for TaskTableItem
- MS-406 - Add table flag for meta
- MS-403 - Add GpuCacheMgr
- MS-404 - Release index after search task done avoid memory increment continues
- MS-405 - Add delete task support
- MS-407 - Reconstruct MetricsCollector
- MS-408 - Add device_id in resource construct function
- MS-409 - Using new scheduler
- MS-413 - Remove thrift dependency
- MS-410 - Add resource config comment
- MS-414 - Add TaskType in Scheduler::Task
- MS-415 - Add command tasktable to dump all tasktables
- MS-418 - Update server_config.template file, set CPU compute only default
- MS-419 - Move index_file_size from IndexParam to TableSchema
- MS-421 - Add TaskLabel in scheduler
- MS-422 - Support DeleteTask in Multi-GpuResource case
- MS-428 - Add PushTaskByDataLocality in scheduler
- MS-440 - Add DumpTaskTables in sdk
- MS-442 - Merge Knowhere
- MS-445 - Rename CopyCompleted to LoadCompleted
- MS-451 - Update server_config.template file, set GPU compute default
- MS-455 - Distribute tasks by minimal cost in scheduler
- MS-460 - Put transport speed as weight when choosing neighbour to execute task
- MS-459 - Add cache for pick function in tasktable
- MS-476 - Improve search performance
- MS-482 - Change search stream transport to unary in grpc
- MS-487 - Define metric type in CreateTable
- MS-488 - Improve code format in scheduler
- MS-495 - cmake: integrated knowhere
- MS-496 - Change the top_k limitation from 1024 to 2048
- MS-502 - Update tasktable_test in scheduler
- MS-504 - Update node_test in scheduler
- MS-505 - Install core unit test and add to coverage
- MS-508 - Update normal_test in scheduler
- MS-532 - Add grpc server unittest
- MS-511 - Update resource_test in scheduler
- MS-517 - Update resource_mgr_test in scheduler
- MS-518 - Add schedinst_test in scheduler
- MS-519 - Add event_test in scheduler
- MS-520 - Update resource_test in scheduler
- MS-524 - Add some unittest in event_test and resource_test
- MS-525 - Disable parallel reduce in SearchTask
- MS-527 - Update scheduler_test and enable it
- MS-528 - Hide some config used future
- MS-530 - Add unittest for SearchTask->Load
- MS-531 - Disable next version code
- MS-533 - Update resource_test to cover dump function
- MS-523 - Config file validation
- MS-539 - Remove old task code
- MS-546 - Add simple mode resource_config
- MS-570 - Add prometheus docker-compose file
- MS-576 - Scheduler refactor
- MS-592 - Change showtables stream transport to unary

## New Feature
- MS-343 - Implement ResourceMgr
- MS-338 - NewAPI: refine code to support CreateIndex
- MS-339 - NewAPI: refine code to support DropIndex
- MS-340 - NewAPI: implement DescribeIndex

## Task
- MS-297 - disable mysql unit test

# Milvus 0.3.1 (2019-07-10)

## Bug

- MS-148 - Disable cleanup if mode is read only
- MS-149 - Fixed searching only one index file issue in distributed mode
- MS-153 - Fix c_str error when connecting to MySQL
- MS-157 - Fix changelog
- MS-190 - Use env variable to switch mem manager and fix cmake
- MS-217 - Fix SQ8 row count bug
- MS-224 - Return AlreadyExist status in MySQLMetaImpl::CreateTable if table already exists
- MS-232 - Add MySQLMetaImpl::UpdateTableFilesToIndex and set maximum_memory to default if config value = 0
- MS-233 - Remove mem manager log
- MS-230 - Change parameter name: Maximum_memory to insert_buffer_size
- MS-234 - Some case cause background merge thread stop
- MS-235 - Some test cases random fail
- MS-236 - Add MySQLMetaImpl::HasNonIndexFiles
- MS-257 - Update bzip2 download url
- MS-288 - Update compile scripts
- MS-330 - Stability test failed caused by server core dumped
- MS-347 - Build index hangs again
- MS-382 - fix MySQLMetaImpl::CleanUpFilesWithTTL unknown column bug

## Improvement
- MS-156 - Add unittest for merge result functions
- MS-152 - Delete assert in MySQLMetaImpl and change MySQLConnectionPool impl
- MS-204 - Support multi db_path
- MS-206 - Support SQ8 index type
- MS-208 - Add buildinde interface for C++ SDK
- MS-212 - Support Inner product metric type
- MS-241 - Build Faiss with MKL if using Intel CPU; else build with OpenBlas
- MS-242 - Clean up cmake and change MAKE_BUILD_ARGS to be user defined variable
- MS-245 - Improve search result transfer performance
- MS-248 - Support AddVector/SearchVector profiling
- MS-256 - Add more cache config
- MS-260 - Refine log
- MS-249 - Check machine hardware during initialize
- MS-261 - Update faiss version to 1.5.3 and add BUILD_FAISS_WITH_MKL as an option
- MS-266 - Improve topk reduce time by using multi-threads
- MS-275 - Avoid sqlite logic error excetion
- MS-278 - add IndexStatsHelper
- MS-313 - add GRPC
- MS-325 - add grpc status return for C++ sdk and modify some format
- MS-278 - Add IndexStatsHelper
- MS-312 - Set openmp thread number by config
- MS-305 - Add CPU core percent metric
- MS-310 - Add milvus CPU utilization ratio and CPU/GPU temperature metrics
- MS-324 - Show error when there is not enough gpu memory to build index
- MS-328 - Check metric type on server start
- MS-332 - Set grpc and thrift server run concurrently
- MS-352 - Add hybrid index

## New Feature
- MS-180 - Add new mem manager
- MS-195 - Add nlist and use_blas_threshold conf
- MS-137 - Integrate knowhere

## Task

- MS-125 - Create 0.3.1 release branch
- MS-306 - Optimize build efficiency

# Milvus 0.3.0 (2019-06-30)

## Bug
- MS-104 - Fix unittest lcov execution error
- MS-102 - Fix build script file condition error
- MS-80 - Fix server hang issue
- MS-89 - Fix compile failed, libgpufaiss.a link missing
- MS-90 - Fix arch match incorrect on ARM
- MS-99 - Fix compilation bug
- MS-110 - Avoid huge file size

## Improvement
- MS-82 - Update server startup welcome message
- MS-83 - Update vecwise to Milvus
- MS-77 - Performance issue of post-search action
- MS-22 - Enhancement for MemVector size control 
- MS-92 - Unify behavior of debug and release build
- MS-98 - Install all unit test to installation directory
- MS-115 - Change is_startup of metric_config switch from true to on
- MS-122 - Archive criteria config 
- MS-124 - HasTable interface
- MS-126 - Add more error code
- MS-128 - Change default db path

## New Feature

- MS-57 - Implement index load/search pipeline
- MS-56 - Add version information when server is started
- MS-64 - Different table can have different index type
- MS-52 - Return search score
- MS-66 - Support time range query
- MS-68 - Remove rocksdb from third-party
- MS-70 - cmake: remove redundant libs in src
- MS-71 - cmake: fix faiss dependency
- MS-72 - cmake: change prometheus source to git
- MS-73 - cmake: delete civetweb
- MS-65 - Implement GetTableRowCount interface
- MS-45 - Implement DeleteTable interface
- MS-75 - cmake: change faiss version to 1.5.2; add CUDA gencode
- MS-81 - fix faiss ptx issue; change cuda gencode
- MS-84 - cmake: add arrow, jemalloc and jsoncons third party; default build option OFF
- MS-85 - add NetIO metric
- MS-96 - add new query interface for specified files
- MS-97 - Add S3 SDK for MinIO Storage
- MS-105 - Add MySQL
- MS-130 - Add prometheus_test
- MS-144 - Add nprobe config
- MS-147 - Enable IVF
- MS-130 - Add prometheus_test

## Task
- MS-74 - Change README.md in cpp
- MS-88 - Add support for arm architecture

# Milvus 0.2.0 (2019-05-31)

## Bug

- MS-32 - Fix thrift error
- MS-34 - Fix prometheus-cpp thirdparty
- MS-67 - Fix license check bug
- MS-76 - Fix pipeline crash bug
- MS-100 - cmake: fix AWS build issue
- MS-101 - change AWS build type to Release

## Improvement

- MS-20 - Clean Code Part 1

## New Feature

- MS-5 - Implement Auto Archive Feature
- MS-6 - Implement SDK interface part 1
- MS-16 - Implement metrics without prometheus
- MS-21 - Implement SDK interface part 2
- MS-26 - cmake. Add thirdparty packages
- MS-31 - cmake: add prometheus
- MS-33 - cmake: add -j4 to make third party packages build faster
- MS-27 - support gpu config and disable license build config in cmake
- MS-47 - Add query vps metrics
- MS-37 - Add query, cache usage, disk write speed and file data size metrics
- MS-30 - Use faiss v1.5.2
- MS-54 - cmake: Change Thrift third party URL to github.com
- MS-69 - prometheus: add all proposed metrics

## Task

- MS-1 - Add CHANGELOG.md
- MS-4 - Refactor the vecwise_engine code structure
- MS-62 - Search range to all if no date specified<|MERGE_RESOLUTION|>--- conflicted
+++ resolved
@@ -13,11 +13,8 @@
 - MS-601 - Docker logs error caused by get CPUTemperature error
 - MS-622 - Delete vectors should be failed if date range is invalid
 - MS-620 - Get table row counts display wrong error code
-<<<<<<< HEAD
+- MS-637 - out of memory when load too many tasks
 - MS-640 - Cache object size calculate incorrect
-=======
-- MS-637 - out of memory when load too many tasks
->>>>>>> 21840934
 
 ## Improvement
 - MS-552 - Add and change the easylogging library
